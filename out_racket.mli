(* ========================================================================== *)
(*      FPTaylor: A Tool for Rigorous Estimation of Round-off Errors          *)
(*                                                                            *)
(*      Author: Alexey Solovyev, University of Utah                           *)
(*                                                                            *)
(*      This file is distributed under the terms of the MIT license           *)
(* ========================================================================== *)

(* -------------------------------------------------------------------------- *)
(* Racket output for FPTaylor expressions                                     *)
(* -------------------------------------------------------------------------- *)

<<<<<<< HEAD
val create_racket_file : Format.formatter
                          -> ?total2_err:float -> ?spec_err:float -> ?opt_bound:float
                          -> exp:int -> expr:Expr.expr
                          -> Task.task
                          -> unit
=======
val create_racket_file : Format.formatter -> Task.task
                         -> ?extra_errors:(string * float) list
                         -> ?opt_bound:float
                         -> Expr.expr list
                         -> unit
>>>>>>> 6a26ce2a
<|MERGE_RESOLUTION|>--- conflicted
+++ resolved
@@ -10,16 +10,8 @@
 (* Racket output for FPTaylor expressions                                     *)
 (* -------------------------------------------------------------------------- *)
 
-<<<<<<< HEAD
-val create_racket_file : Format.formatter
-                          -> ?total2_err:float -> ?spec_err:float -> ?opt_bound:float
-                          -> exp:int -> expr:Expr.expr
-                          -> Task.task
-                          -> unit
-=======
 val create_racket_file : Format.formatter -> Task.task
                          -> ?extra_errors:(string * float) list
                          -> ?opt_bound:float
                          -> Expr.expr list
-                         -> unit
->>>>>>> 6a26ce2a
+                         -> unit