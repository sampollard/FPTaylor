opt = z3
opt-approx = true
opt-exact = false
abs-error = true
rel-error = true
<<<<<<< HEAD
*const-approx-real-vars = false
*uncertainty = true
=======
const-approx-real-vars = true
fp-power2-model = false
*uncertainty = true
>>>>>>> b9b014d1
<|MERGE_RESOLUTION|>--- conflicted
+++ resolved
@@ -3,11 +3,6 @@
 opt-exact = false
 abs-error = true
 rel-error = true
-<<<<<<< HEAD
-*const-approx-real-vars = false
-*uncertainty = true
-=======
 const-approx-real-vars = true
 fp-power2-model = false
-*uncertainty = true
->>>>>>> b9b014d1
+*uncertainty = true